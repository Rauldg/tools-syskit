--- conflicted
+++ resolved
@@ -181,16 +181,8 @@
                 if !@resolved_port
                     raise ArgumentError, "cannot find a port called #{@port.name} on #{component}"
                 end
-<<<<<<< HEAD
-                @reader = @resolved_port.to_orocos_port
-                if(!reader)
-                    binding.pry
-                end
-                @reader = @reader.reader
-=======
 		@actual_port = resolved_port.to_actual_port
                 @reader = @actual_port.to_orocos_port.reader(policy)
->>>>>>> 0715f0dd
             end
         end
 
