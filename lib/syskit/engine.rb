require 'tempfile'
class Object
    def dot_id
        id = object_id
        if id < 0
            0xFFFFFFFFFFFFFFFF + id
        else
            id
        end
    end
end

module Orocos
    module RobyPlugin
        # Used by the to_dot* methods for color allocation
        attr_reader :current_color
        # A set of colors to be used in graphiz graphs
        COLOR_PALETTE = %w{#FF9955 #FF0000 #bb9c21 #37c637 #62816e #2A7FFF #AA00D4 #D40055 #0000FF}
        # Returns a color from COLOR_PALETTE, rotating each time the method is
        # called. It is used by the to_dot* methods.
        def self.allocate_color
            @current_color = (@current_color + 1) % COLOR_PALETTE.size
            COLOR_PALETTE[@current_color]
        end
        @current_color = 0

        # Extension to the logger's task model for logging configuration
        #
        # It is automatically included in Engine#configure_logging
        module LoggerConfigurationSupport
            attr_reader :logged_ports

            # True if this logger is its deployment's default logger
            #
            # In this case, it will set itself up using the deployment's logging
            # configuration
            attr_predicate :default_logger?, true

            def initialize(arguments = Hash.new)
                super
                @logged_ports = Set.new
            end

            def createLoggingPort(port_name, port_type)
                return if logged_ports.include?([port_name, port_type])

                @create_port ||= operation('createLoggingPort')
                if !@create_port.callop(port_name, port_type)
                    raise ArgumentError, "cannot create a logger port of name #{port_name} and type #{port_type}"
                end
                logged_ports << [port_name, port_type]
            end

            def setup
                super

                if default_logger?
                    deployment = execution_agent
                    if !deployment.arguments[:log] ||
                        Roby::State.orocos.deployment_excluded_from_log?(deployment)
                        Robot.info "not automatically logging any port in deployment #{name}"
                    else
                        # Only setup the logger
                        deployment.orogen_deployment.setup_logger(
                            :log_dir => deployment.log_dir,
                            :remote => (deployment.machine != 'localhost'))
                    end
                end

                super

                each_input_connection do |source_task, source_port_name, sink_port_name, policy|
                    source_port = source_task.find_output_port_model(source_port_name)
                    createLoggingPort(sink_port_name, source_port.type.name)
                end
            end
        end

        # Represents a requirement created by Engine#add or Engine#define
        class EngineRequirement < ComponentInstance
            # The name as give  to Engine#add or Engine#define
            attr_accessor :name
            # The actual task. It is set after #resolve has been called
            attr_accessor :task
            # A set of ports on the task that should be automatically copied to
            # the State object
            attr_reader :state_copies
            ##
            # :method: mission?
            #
            # True if the component should be marked as a mission in the
            # plan manager. It is set to true by Engine#add_mission
            attr_predicate :mission, true
            # The task this new task replaces. It is set by Engine#replace
            attr_accessor :replaces

            def initialize(engine, name, models)
                super(engine, models)
                @name = name
                @state_copies = Array.new
            end

            def initialize_copy(old)
                super
                @state_copies = old.state_copies.dup
            end

            def instanciate(engine)
                task = super
                @state_copies.each do |port_name, state_path, filter_block|
                    @task.copy_to_state(port_name, *state_path, &filter_block)
                end
                task
            end

            def placeholder_task(engine)
                if models.size == 1 && models.find { true }.kind_of?(MasterDeviceInstance)
                    models.find { true }.task
                else
                    instanciate(engine)
                end
            end

            def self.resolve_explicit_selection(value, engine)
                if engine && value.respond_to?(:to_str)
                    value = value.to_str
                    if !(selected_object = engine.tasks[value])
                        if selected_object = engine.robot.devices[value]
                            # Return the service that corresponds to the device
                            # name
                            return resolve_explicit_selection(selected_object, engine)
                        elsif selected_object = engine.defines[value]
                            return selected_object
                        else
                            raise SpecError, "#{value} does not refer to a known task or device (known tasks: #{engine.tasks.keys.sort.join(", ")}; known devices: #{engine.robot.devices.keys.sort.join(", ")})"
                        end
                    end

                    # Check if a service has explicitely been selected, and
                    # if it is the case, return it instead of the complete
                    # task
                    service_names = value.split '.'
                    service_names.shift # remove the task name
                    if !selected_object.kind_of?(Component) || service_names.empty? 
                        selected_object
                    else
                        candidate_service = selected_object.model.find_data_service(service_names.join("."))

                        if !candidate_service && service_names.size == 1
                            # Might still be a slave of a main service
                            services = selected_object.model.each_data_service.
                                find_all { |_, srv| !srv.master? && srv.name == service_names.first }

                            if services.empty?
                                raise SpecError, "#{value} is not a known device, or an instanciated composition"
                            elsif services.size > 1
                                raise SpecError, "#{value} can refer to multiple objects"
                            end
                            candidate_service = services.first.last
                        end

                        DataServiceInstance.new(selected_object, candidate_service)
                    end
                else
                    super(value, engine)
                end
            end

            # Requires that the values that are output on +port_name+ on this
            # deployed component are copied onto the State object
            #
            # For instance, if a pose estimation is setup with
            #
            #   add(Cmp::PoseEstimator).
            #       copy_to_state('pose_samples', 'pose')
            #
            # then the pose samples generated by the composition are copied on
            # State.pose as soon as the composition runs
            def copy_to_state(port_name, *state_path, &filter_block)
                @state_copies << [port_name, state_path, filter_block]
                self
            end
        end

        # The main deployment algorithm
        #
        # Engine instances are the objects that actually get deployment
        # requirements and produce a deployment, possibly dynamically.
        #
        # The main entry point for the algorithm is Engine#resolve
        class Engine
            extend Logger::Forward
            extend Logger::Hierarchy

            # The plan we are working on
            attr_reader :plan
            # The model we are taking our tasks from
            attr_reader :model
            # The robot on which the software is running
            attr_reader :robot
            # The instances we are supposed to build
            #
            # See #add and #remove
            attr_reader :instances
            # Prepared EngineRequirement instances.
            #
            # See #define
            attr_reader :defines
            # A name => Task mapping of tasks we built so far
            attr_reader :tasks
            # The set of deployment names we should use
            attr_reader :deployments

            ##
            # :method: dry_run?
            #
            # If true, the resulting tasks are all set as being non-executable,
            # so that they don't get started

            ##
            # :method: dry_run=
            #
            # Set the dry_run predicate to the given value. See dry_run?
            attr_predicate :dry_run, true

	    ##
	    # :method: disabled?
	    #
	    # Completely disable #resolve. This can be used to make sure that
	    # the engine will not touch the plan
	    #
	    # Set with disable_updates and reset with enable_updates
	    attr_predicate :disabled?

	    # Set the disabled flag
	    #
	    # See #disabled?
	    def disable_updates; @disabled = true end

	    # Resets the disabled flag
	    #
	    # See #disabled?
	    def enable_updates; @enabled = true end

            # Add the given deployment (referred to by its process name, that is
            # the name given in the oroGen file) to the set of deployments the
            # engine can use.
            #
            # The following options are allowed:
            # on::
            #   if given, it is the name of a process server as declared with
            #   Application#orocos_process_server. The deployment will be
            #   started only on that process server. It defaults to "localhost"
            #   (i.e., the local machine)
            def use_deployment(name, options = Hash.new)
                options = Kernel.validate_options options, :on => 'localhost'
                server   = process_server_for(options[:on])
                deployer = server.load_orogen_deployment(name)

                deployer.used_typekits.each do |tk|
                    next if tk.virtual?
                    if Roby.app.orocos_only_load_models?
                        Orocos.load_typekit_registry(tk.name)
                    else
                        Orocos.load_typekit(tk.name)
                    end
                    if server.respond_to?(:preload_typekit)
                        server.preload_typekit(tk.name)
                    end
                end

                deployments[options[:on]] << name
                Roby.app.orocos_deployments[name]
            end

            # Returns the process server object named +name+
            def process_server_for(name)
                server = RobyPlugin.process_servers[name]
                if !server
                    if name == 'localhost' || Roby.app.single?
                        return Roby.app.main_orogen_project
                    end
                    raise ArgumentError, "there is no registered process server called #{name}"
                end
                server.first
            end

            # Add all the deployments defined in the given oroGen project to the
            # set of deployments that the engine can use.
            #
            # See #use_deployment
            def use_deployments_from(project_name, options = Hash.new)
                options = Kernel.validate_options options, :on => 'localhost'
                server = process_server_for(options[:on])
                orogen = server.load_orogen_project(project_name)

                result = []
                orogen.deployers.each do |deployment_def|
                    if deployment_def.install?
                        # Currently, the supervision cannot handle orogen_default tasks 
                        # properly, thus filtering them out for now 
                        if not /^orogen_default/ =~ "#{deployment_def.name}"
                            result << use_deployment(deployment_def.name, options)
                        end
                    end
                end
                result
            end

            # Describes the robot. Example:
            #
            #   robot do
            #       device 'device_type'
            #       device 'device_name', :type => 'device_type'
            #   end
            #
            def robot(&block)
                if block_given?
                    @robot.with_module(*RobyPlugin.constant_search_path, &block)
                end
                @robot
            end

            # :method: modified?
            #
            # True if the requirements changed since the last call to #resolve
            attr_predicate :modified

            # Force marking the specification as modified, triggering a system
            # update
            def modified!
                @modified = true
            end

            def initialize(plan, model, robot = nil)
                @plan      = plan
                @model     = model
                @robot     = robot || RobotDefinition.new(self)

                @use_main_selection = true
                @service_allocation_candidates = Hash.new

                @instances = Array.new
                @tasks     = Hash.new
                @deployments = Hash.new { |h, k| h[k] = Set.new }
                @main_selection = Hash.new
                @main_user_selection = Hash.new
                @defines   = Hash.new
                @modified  = false
                @pending_removes = Hash.new

                @dot_index = 0
            end

            # The set of selections the user specified should be applied on
            # every compositions. See Engine#use and EngineRequirement#use
            # for more details on the format
            attr_reader :main_user_selection

            # The system-level device selection used during instanciation
            attr_reader :main_selection

            # Provides system-level selection.
            #
            # This is akin to dependency injection at the system level. See
            # EngineRequirement#use for details.
            def use(*mappings)
                mappings = RobyPlugin.validate_using_spec(*mappings)
                mappings.each do |model, definition|
                    main_user_selection[model] = definition
                end
                @main_user_selection = EngineRequirement.resolve_recursive_selection(main_user_selection)
            end

            # Require a new composition/service, and specify that it should be
            # marked as 'mission' in the plan manager
            def add_mission(*args)
                instance = add(*args)
                instance.mission = true
                instance
            end

            # Helper method that creates an instance of EngineRequirement
            # and registers it
            def self.create_instanciated_component(engine, name, model) # :nodoc:
                if model.respond_to?(:to_str)
                    model = engine.instanciated_component_from_name(model, name || model)
                end

                if model.kind_of?(DeviceInstance)
                    if model.kind_of?(SlaveDeviceInstance)
                        model = model.master_device
                    end

                    requirements = EngineRequirement.new(engine, name, [model.task_model])
                    requirements.with_arguments(model.task_arguments)
                    requirements.with_arguments("#{model.service.name}_name" => model.name)
                    requirements
                elsif model.kind_of?(Class) && model < Component
                    EngineRequirement.new(engine, name, [model])
                elsif model.kind_of?(EngineRequirement)
                    model
                else
                    raise ArgumentError, "wrong model type #{model.class} for #{model}"
                end
            end

            # Returns a instanciation specification for the given device
            def device(name)
                instanciated_component_from_name(name, name)
            end

	    def export_defines_to_planner(planner)
	    	defines.each_key do |name|
		    export_define_to_planner(planner, name)
		end
	    end

	    def export_devices_to_planner(planner)
	    	robot.devices.each do |name, device|
		    if device.kind_of?(MasterDeviceInstance)
		        export_device_to_planner(planner, name)
		    end
		end
	    end

	    def export_define_to_planner(planner, name)
	        if !defines.has_key?(name)
		    raise ArgumentError, "no define called #{name} on #{self}"
		end
                if !planner.has_method?(name)
                    planner.method(name) do
                        Orocos::RobyPlugin.require_task name
                    end
                end
	    end

	    def export_device_to_planner(planner, name)
	    	device = robot.devices[name]
		if !device.kind_of?(MasterDeviceInstance)
		    raise ArgumentError, "cannot export a non-master device"
		end

		if !planner.has_method?("#{device.name}_device")
		    planner.method("#{device.name}_device") do
		        spec = Roby.orocos_engine.device(device.name)
		        if arguments[:conf]
		            spec.use_conf(*arguments[:conf])
		        end
		        spec.as_plan
		    end
		end
	    end

            # Define a component instanciation specification, without adding it
            # to the current deployment.
            #
            # The definition can later be used in #add:
            #
            #   define('piv_control', Control).
            #       use('control' => PIVController::Task)
            #
            #   ...
            #   add 'piv_control'
            def define(name, model, arguments = Hash.new)
                defines[name] = Engine.create_instanciated_component(self, name, main_user_selection[model] || model)
                export_define_to_planner(::MainPlanner, name)
		defines[name]
            end

            # Returns the EngineRequirement object that represents the given
            # name.
            #
            # The name can be a deployment definition (created with #define) or
            # a device name
            def instanciated_component_from_name(name, instance_name = name)
                name = name.to_str
                instance_name = instance_name.to_str

                if device = robot.devices[name]
                    instance = Engine.create_instanciated_component(self, instance_name, device)
                elsif (instance = defines[name])
                    instance = instance.dup
                    instance.name = instance_name
                else
                    raise ArgumentError, "#{name} is not a valid instance definition added with #define"
                end

                instance
            end

            # Add a new component requirement to the current deployment
            #
            # +model+ can either be the name of a definition (see Engine#define)
            # or a component model.
            #
            # +arguments+ is a hash that can contain explicit child selection
            # specification (if +model+ is a composition).
            def add(model, arguments = Hash.new)
                arguments = Kernel.validate_options arguments, :as => nil

                instance = Engine.create_instanciated_component(self, arguments[:as], main_user_selection[model] || model)

                @modified = true
                instances << instance
                instance
            end

            # Returns true if +name+ is the name of a definition added with
            # #define
            def has_definition?(name)
                defines.has_key?(name.to_str)
            end

            # Replace all running services that fullfill +model+ by the +name+
            # definition (added with #define). If none is running, +name+ is
            # simply added
            def set(model, name)
                begin
                    remove(model)
                rescue ArgumentError
                end

                add(name)
            end

            # Replaces a task already in the deployment by a new task
            #
            # +current_task+ can either be the Roby::Task (from the plan
            # manager's plan) or the value returned by #add
            def replace(current_task, new_task, arguments = Hash.new)
                if current_task.respond_to?(:task)
                    current_task = current_task.task
                end

                task = add(new_task, arguments)
                task.replaces = current_task

                if current_task
                    instances.delete_if do |instance|
                        instance.task == current_task
                    end
                end
                task
            end

            # The set of instances that should be removed at the next call to
            # #resolve
            #
            # It is a mapping from the instance object to a boolean. The boolean
            # tells the engine whether the remove should be retried even if the
            # resolve failed (true) or not (false)
            attr_reader :pending_removes

            # Removes a task from the current deployment
            #
            # +task+ can be:
            # 
            # * the value returned by #add
            # * the Roby::Task instance from the plan manager
            # * the task name as given to #add through the :as option
            # * a task model, in which case all components that match this model
            #   will be removed
            def remove(task, force = false)
                if task.kind_of?(EngineRequirement)
                    removed_instances = instances.find_all { |t| t == task }
                elsif task.kind_of?(Roby::Task)
                    removed_instances = instances.find_all { |t| t.task == task }
                    if removed_instances.empty?
                        raise ArgumentError, "#{task} has not been added through Engine#add"
                    end
                elsif task.respond_to?(:to_str)
                    removed_instances = instances.find_all { |t| t.name == task.to_str }
                    if removed_instances.empty?
                        raise ArgumentError, "no task called #{task} has been instanciated through Engine#add"
                    end
                elsif task < Roby::Task || task.kind_of?(Roby::TaskModelTag)
                    removed_instances = instances.find_all do |t|
                        t.fullfills?([task])
                    end
                    if removed_instances.empty?
                        raise ArgumentError, "no task matching #{task} have been instanciated through Engine#add"
                    end
                end

                @modified = true
                removed_instances.each do |instance|
		    Engine.debug { "queueing removal of #{instance.task}" }
                    pending_removes[instance] = force
                end
            end

            # Called when the plan manager has garbage-collected a task that was
            # under this engine's control. The difference with #remove is that
            # it does not trigger a resolution pass -- since the task and its
            # dependencies are already being removed from the plan anyway.
            def removed(task)
                modified = @modified
                remove(task, true)
                @modified = modified
            end

            # Register the given task and all its services in the +tasks+ hash
            def register_task(name, task)
                tasks[name] = task
                task.model.each_data_service do |_, srv|
                    tasks["#{name}.#{srv.full_name}"] = task
                    if !srv.master?
                        tasks["#{name}.#{srv.name}"] = task
                    end
                end
            end

            # Internal class used to backup the engine's state in #resolve, so
            # that we are able to rollback in  case the deployment fails.
            class StateBackup
                attr_accessor :device_tasks
                attr_accessor :instance_tasks
                attr_accessor :instances
                def valid?; @valid end
                def valid!; @valid = true end

                def initialize
                    @device_tasks = Hash.new
                    @instance_tasks = Hash.new
                    @instances = Hash.new
                end
            end

            # Remove everything that is currently added to the system
            def clear
	        instances.clear
	    end

	    def remove_all
                instances.each do |instance|
                    pending_removes[instance] = false
                end
                @modified = true
            end

            # Add the global selections to +using_spec+
            def add_default_selections(using_spec)
                implicit = using_spec[nil] || []
                Engine.debug "adding default selections"

                main_selection.each do |key, selected|
                    Engine.debug do
                        Engine.debug "  #{key} => #{selected}"
                        break
                    end

                    if key
                        next if implicit.any? { |t| t.fullfills?(key) }
                    end

                    if resolved_selection = EngineRequirement.resolve_explicit_selection(selected, self)
                        verify_result_in_transaction(key, resolved_selection)
                        if resolved_selection.respond_to?(:to_ary) && !implicit.empty?
                            using_spec[nil].concat(resolved_selection)
                        else
                            using_spec[key] ||= resolved_selection
                        end
                    end
                end

                EngineRequirement.resolve_recursive_selection(using_spec)
            end

            def verify_result_in_transaction(key, result)
                if result.respond_to?(:to_ary)
                    result.each { |obj| verify_result_in_transaction(key, obj) }
                    return
                end

                task = result
                if result.respond_to?(:task)
                    task = result.task
                end
                if task.respond_to?(:plan)
                    if !task.plan
                        if task.removed_at
                            raise InternalError, "#{task}, which has been selected for #{key}, has been removed from its plan\n  Removed at\n    #{task.removed_at.join("\n    ")}"
                        else
                            raise InternalError, "#{task}, which has been selected for #{key}, is not included in any plan"
                        end
                    elsif !(task.plan == plan)
                        raise InternalError, "#{task}, which has been selected for #{key}, is not in #{plan} (is in #{task.plan})"
                    end
                end
            end

            # Create the task instances that are currently required by the
            # deployment specification
            #
            # It does not try to merge the result, i.e. after #instanciate the
            # plan is probably full of abstract tasks.
            def instanciate
                self.tasks.clear

                Orocos::RobyPlugin::Compositions.each do |composition_model|
                    composition_model.reset_autoconnection
                end

                robot.each_master_device do |name, device_instance|
                    plan.add(task = device_instance.instanciate(self))
                    device_instance.task = task
                    register_task(name, task)
                end

                instances.each do |instance|
                    plan.add(task = instance.placeholder_task(self))
                    instance.task = task
                    if name = instance.name
                        register_task(name, task)
                    end

                    # This is important here, as #resolve uses
                    # static_garbage_collect to clear up the plan
                    #
                    # However, the permanent flag will be removed at the end
                    # of #resolve
                    plan.add_permanent(task)
                end
            end

            # Generate a svg file representing the current state of the
            # deployment
            def to_svg(kind, filename = nil, *additional_args)
                Graphviz.new(plan, self).to_file(kind, 'svg', filename, *additional_args)
            end

            def to_dot_hierarchy
                Graphviz.new(plan, self).hierarchy
            end

            def to_dot_dataflow(remove_compositions = false, excluded_models = ValueSet.new, annotations = ["connection_policy"])
                gen = Graphviz.new(plan, self)
                annotations.each do |ann|
                    gen.send("add_#{ann}_annotations")
                end
                gen.dataflow(remove_compositions, excluded_models)
            end

            def to_dot; to_dot_dataflow end

            def pretty_print(pp) # :nodoc:
                pp.text "-- Tasks"
                pp.nest(2) do
                    pp.breakable
                    plan.each_task do |task|
                        pp.text "#{task}"
                        pp.nest(4) do
                            pp.breakable
                            pp.seplist(task.children.to_a) do |t|
                                pp.text "#{t}"
                            end
                        end
                        pp.breakable
                    end
                end

                pp.breakable
                pp.text "-- Connections"
                pp.nest(4) do
                    pp.breakable
                    Flows::DataFlow.each_edge do |from, to, info|
                        pp.text "#{from}"
                        pp.breakable
                        pp.text "  => #{to} (#{info})"
                        pp.breakable
                    end
                end
            end

            def validate_generated_network(plan, options = Hash.new)
                # Check for the presence of abstract tasks
                all_tasks = plan.find_local_tasks(Component).
                    to_a

                still_abstract = all_tasks.find_all(&:abstract?)
                if !still_abstract.empty?
                    raise TaskAllocationFailed.new(still_abstract),
                        "could not find implementation for the following abstract tasks: #{still_abstract}"
                end

                plan.find_local_tasks(TaskContext) do |task|
                    seen = Hash.new
                    task.each_concrete_input_connections do |source_task, source_port, sink_port, _|
                        if (port_model = task.model.find_input_port(sink_port)) && port_model.multiplexes?
                            next
                        elsif seen[sink_port]
                            raise SpecError, "#{task}.#{sink_port} is connected multiple times"
                        end
                        seen[sink_port] = true
                    end
                end

                devices = Hash.new
                all_tasks.each do |task|
                    next if !(task.model < Device)
                    task.model.each_master_device do |srv|
                        device_name = task.arguments["#{srv.name}_name"]
                        if old_task = devices[device_name]
                            raise SpecError, "device #{device_name} is assigned to both #{old_task} and #{task}"
                        else
                            devices[device_name] = task
                        end
                    end
                end

                # Check that all devices are properly assigned
                missing_devices = all_tasks.find_all do |t|
                    t.model < Device &&
                        t.model.each_master_device.any? { |srv| !t.arguments["#{srv.name}_name"] }
                end
                if !missing_devices.empty?
                    raise DeviceAllocationFailed.new(missing_devices),
                        "could not allocate devices for the following tasks: #{missing_devices}"
                end
            end

            def validate_final_network(plan, options = Hash.new)
                # Check that all device instances are proper tasks (not proxies)
                instances.each do |instance|
                    if instance.task.transaction_proxy?
                        raise InternalError, "instance definition #{instance} contains a transaction proxy: #{instance.task}"
                    end
                end
                robot.devices.each do |name, instance|
                    if instance.task && instance.task.transaction_proxy?
                        raise InternalError, "some transaction proxies are stored in devices definitions"
                    end
                end

                if options[:compute_deployments]
                    # Check for the presence of non-deployed tasks
                    not_deployed = plan.find_local_tasks(TaskContext).
                        not_finished.
                        find_all { |t| !t.execution_agent }.
                        delete_if do |p|
                            p.abstract?
                        end

                    if !not_deployed.empty?
                        remaining_merges = @network_merge_solver.complete_merge_graph
                        raise MissingDeployments.new(not_deployed, remaining_merges),
                            "there are tasks for which it exists no deployed equivalent: #{not_deployed.map(&:to_s)}"
                    end
                end
            end

            # A mapping from data service models to concrete models
            # (compositions and/or task models) that implement it
            attr_reader :service_allocation_candidates

            # If true, the engine will compute for each service the set of
            # concrete task models that provides it. If that set is one element,
            # it will automatically add it to the set of default selection.
            #
            # If false, this mechanism is ignored
            #
            # It is true by default
            attr_predicate :use_main_selection?, true

            # Must be called everytime the system model changes. It updates the
            # values that are cached to speed up the instanciation process
            def prepare
                # This caches the mapping from child name to child model to
                # speed up instanciation
                model.each_composition do |composition|
                    composition.update_all_children
                end

                # We now compute default selections for data service models. It
                # computes if there is only one non-abstract task model that
                # provides a given data service, and -- if it is the case --
                # will add it to the 'use' sets
                all_concrete_models = ValueSet.new
                all_models = ValueSet.new
                model.each_composition do |composition_model|
                    if !composition_model.abstract?
                        all_concrete_models << composition_model 
                    end
                    all_models << composition_model
                end
                deployments.each do |machine_name, deployment_names|
                    deployment_names.each do |deployment_name|
                        model = Roby.app.orocos_deployments[deployment_name]
                        model.orogen_spec.task_activities.each do |deployed_task|
                            all_concrete_models << Roby.app.orocos_tasks[deployed_task.task_model.name]
                        end
                    end
                end
                robot.devices.each do |name, device|
                    all_concrete_models << device.service
                end

                all_models.merge(all_concrete_models)

                service_allocation_candidates.clear
                result = Hash.new
                model.each_data_service do |service|
                    candidates = all_concrete_models.
                        find_all { |m| m.fullfills?(service) }.
                        to_value_set

                    # If there are multiple candidates, remove the subclasses
                    candidates.delete_if do |candidate_model|
                        if candidate_model.kind_of?(ProvidedDataService)
                            # Data services are the most precise selection that
                            # we can do ... so no way it is redundant !
                            next
                        end

                        candidates.any? do |other_model|
                            if other_model.kind_of?(Class)
                                other_model != candidate_model && candidate_model <= other_model
                            elsif other_model.kind_of?(ProvidedDataService) && candidate_model == other_model.component_model
                                all_services = candidate_model.find_all_services_from_type(other_model.model)
                                all_services.size == 1
                            end
                        end
                    end

                    if candidates.size == 1
                        result[service] = candidates.to_a.first
                    end

                    candidates = all_models.find_all do |m|
                        m.fullfills?(service)
                    end
                    if !candidates.empty?
                        service_allocation_candidates[service] = candidates
                    end
                end

                if !use_main_selection?
                    @main_selection = main_user_selection.dup
                else
                    @main_selection = result.merge(main_user_selection)
                end
                @main_selection = EngineRequirement.resolve_recursive_selection(@main_selection)

                @network_merge_solver = NetworkMergeSolver.new(plan, &method(:merged_tasks))
            end

            # Compute in #plan the network needed to fullfill the requirements
            #
            # This network is neither validated nor tied to actual deployments
            def compute_system_network
                instanciate
                Engine.instanciation_postprocessing.each do |block|
                    block.call(self)
                end

                # Needed at least for now to merge together drivers that
                # have multiple devices
                @network_merge_solver.merge_identical_tasks
                link_to_busses
                @network_merge_solver.merge_identical_tasks

                # Finally, select 'default' as configuration for all
                # remaining tasks that do not have a 'conf' argument set
                plan.find_local_tasks(Component).
                    each do |task|
                        if !task.arguments[:conf]
                            task.arguments[:conf] = ['default']
                        end
                    end

                Engine.system_network_postprocessing.each do |block|
                    block.call(self)
                end

                # Cleanup the remainder of the tasks that are of no use right
                # now (mostly devices)
                plan.static_garbage_collect do |obj|
                    Engine.debug { "  removing #{obj}" }
                    # Remove tasks that we just added and are not
                    # useful anymore
                    plan.remove_object(obj)
                end
            end

            # Called after compute_system_network to map the required component
            # network to deployments
            #
            # The deployments are still abstract, i.e. they are not mapped to
            # running tasks yet
            def deploy_system_network
                instanciate_required_deployments
                @network_merge_solver.merge_identical_tasks

                # Cleanup the remainder of the tasks that are of no use right
                # now (mostly devices)
                plan.static_garbage_collect do |obj|
                    Engine.debug { "  removing #{obj}" }
                    # Remove tasks that we just added and are not
                    # useful anymore
                    plan.remove_object(obj)
                end
            end

            class << self
                # Set of blocks registered with
                # register_instanciation_postprocessing
                attr_reader :instanciation_postprocessing

                # Set of blocks registered with
                # register_system_network_postprocessing
                attr_reader :system_network_postprocessing

                # Set of blocks registered with
                # register_deployment_postprocessing
                attr_reader :deployment_postprocessing
            end
            @instanciation_postprocessing = Array.new
            @system_network_postprocessing = Array.new
            @deployment_postprocessing = Array.new

            # Registers a system-wide post-processing stage for the instanciation
            # stage. This post-processing block is meant to add new tasks and
            # new relations in the graph.
            #
            # Postprocessing stages that configures the task(s) automatically
            # should be registered with #register_system_network_postprocessing
            def self.register_instanciation_postprocessing(&block)
                instanciation_postprocessing << block
            end

            # Registers a system-wide post-processing stage for the system
            # network (i.e. the complete network before it gets merged with
            # deployed tasks). This post-processing block is meant to
            # automatically configure the tasks and/or dataflow, but not change
            # the task graph
            #
            # Postprocessing stages that change the task graph should be
            # registered with #register_instanciation_postprocessing
            def self.register_system_network_postprocessing(&block)
                system_network_postprocessing << block
            end

            # Registers a system-wide post-processing stage for the deployed
            # network. This post-processing block is meant to automatically
            # configure the tasks and/or dataflow, but not change the task
            # graph. Unlike in #register_system_network_postprocessing, it has
            # access to information that deployment provides (as e.g. port
            # dynamics).
            #
            # Postprocessing stages that change the task graph should be
            # registered with #register_instanciation_postprocessing
            def self.register_deployment_postprocessing(&block)
                deployment_postprocessing << block
            end

            # Hook called by the merge algorithm
            #
            # It updates the +tasks+, robot.devices 'task' attribute and
            # instances hashes
            def merged_tasks(merges)
            end

            # The set of tasks that represent the running deployments
            attr_reader :deployment_tasks

            # A mapping of type
            #
            #   task_name => port_name => PortDynamics instance
            #
            # that represent the dynamics of the given ports. The PortDynamics
            # instance might be nil, in which case it means some of the ports'
            # dynamics could not be computed
            attr_reader :port_dynamics

            class << self
                # The buffer size used to create connections to the logger in
                # case the dataflow dynamics can't be computed
                #
                # Defaults to 25
                attr_accessor :default_logging_buffer_size
            end
            @default_logging_buffer_size = 25

            # Configures each running deployment's logger, based on the
            # information in +port_dynamics+
            #
            # The "configuration" means that we create the necessary connections
            # between each component's port and the logger
            def configure_logging
                Logger::Logger.include LoggerConfigurationSupport

                deployment_tasks.each do |deployment|
                    next if !deployment.plan

                    logger_task = nil
                    logger_task_name = "#{deployment.deployment_name}_Logger"

                    required_logging_ports = Array.new
                    required_connections   = Array.new
                    deployment.each_executed_task do |t|
                        if t.finishing? || t.finished?
                            next
                        end

                        if !logger_task && t.orocos_name == logger_task_name
                            logger_task = t
                            next
                        elsif t.model.name == "Orocos::RobyPlugin::Logger::Logger"
                            next
                        end

                        connections = Hash.new

                        all_ports = []

                        t.model.each_output_port do |p|
                            all_ports << [p.name, p]
                        end
                        t.instanciated_dynamic_outputs.each do |port_name, port_model|
                            all_ports << [port_name, port_model]
                        end

                        all_ports.each do |port_name, p|
                            next if !deployment.log_port?(p)

                            log_port_name = "#{t.orocos_name}.#{port_name}"
                            connections[[port_name, log_port_name]] = { :fallback_policy => { :type => :buffer, :size => Engine.default_logging_buffer_size } }
                            required_logging_ports << [log_port_name, p.type.name]
                        end
                        required_connections << [t, connections]
                    end

                    if required_connections.empty?
                        if logger_task
                            # Keep loggers alive even if not needed
                            plan.add_mission(logger_task)
                        end
                        next 
                    end

                    logger_task ||=
                        begin
                            deployment.task(logger_task_name)
                        rescue ArgumentError
                            Engine.warn "deployment #{deployment.deployment_name} has no logger (#{logger_task_name})"
                            next
                        end
                    plan.add_permanent(logger_task)
                    logger_task.default_logger = true

                    if logger_task.setup?
                        # The logger task is already configured. Add the ports
                        # manually
                        #
                        # Otherwise, Logger#configure will take care of it for
                        # us
                        required_logging_ports.each do |port_name, port_type|
                            logger_task.createLoggingPort(port_name, port_type)
                        end
                    end
                    required_connections.each do |task, connections|
                        task.connect_ports(logger_task, connections)
                    end
                end

                # Finally, select 'default' as configuration for all
                # remaining tasks that do not have a 'conf' argument set
                plan.find_local_tasks(Orocos::RobyPlugin::Logger::Logger).
                    each do |task|
                        if !task.arguments[:conf]
                            task.arguments[:conf] = ['default']
                        end
                    end
            end

            # Generate the deployment according to the current requirements, and
            # merges it into the current plan
            #
            # The following options are understood:
            #
            # compute_policies::
            #   if false, it will not compute the policies between ports. Mainly
            #   useful for offline testing
            # compute_deployments::
            #   if false, it will not do the deployment allocation. Mainly
            #   useful for testing/debugging purposes. It obviously turns off
            #   the policy computation as well.
            # garbage_collect::
            #   if false, it will not clean up the plan from all tasks that are
            #   not useful. Mainly useful for testing/debugging purposes
            # export_plan_on_error::
            #   by default, #resolve will generate a dot file containing the
            #   current plan state if an error occurs. Set this option to false
            #   to disable this (it is costly).
            def resolve(options = Hash.new)
	    	return if disabled?

                if options == true
                    options = { :compute_policies => true }
                end
                options = Kernel.validate_options options,
                    :compute_policies    => true,
                    :compute_deployments => true,
                    :garbage_collect => true,
                    :export_plan_on_error => true,
                    :save_plans => false,
                    :validate_network => true,
                    :forced_removes => false # internal flag

                # It makes no sense to compute the policies if we are not
                # computing the deployments, as policy computation needs
                # deployment information
                if !options[:compute_deployments]
                    options[:compute_policies] = false
                end

                prepare

                # Start by applying pending modifications, and saving the
                # current instanciation state in case we need to discard the
                # modifications (because of an error)
                state_backup = StateBackup.new
                robot.each_master_device do |name, device_instance|
                    state_backup.device_tasks[name] = device_instance.task
                end
                state_backup.instances = instances.dup
                instances.each do |instance|
                    state_backup.instance_tasks[instance] = instance.task
                end
                state_backup.valid!

                engine_plan = @plan
                plan.in_transaction do |trsc|
                    @network_merge_solver = NetworkMergeSolver.new(trsc, &method(:merged_tasks))

                    begin
                    @plan = trsc

                    instances.delete_if do |instance|
                        if (pending_removes.has_key?(instance.task) || pending_removes.has_key?(instance))
                            true
                        else
                            false
                        end
                    end

                    # We first generate a non-deployed network that fits all
                    # requirements. This can fail if some service cannot be
                    # allocated to tasks, and if some drivers cannot be
                    # allocated to devices.
                    compute_system_network

                    if options[:garbage_collect] && options[:validate_network]
                        validate_generated_network(trsc, options)
                    end

<<<<<<< HEAD
                    # Now, deploy the network by matching the available
                    # deployments to the one in the generated network. Note that
                    # these deployments are *not* yet the running tasks.
                    #
                    # The mapping from this deployed network to the running
                    # tasks is done in #finalize_deployed_tasks
=======
                    # Now compute a deployment for the resulting network
>>>>>>> 55137ef0
                    if options[:compute_deployments]
                        deploy_system_network
                    end

                    # Now that we have a deployed network, we can compute the
                    # connection policies and the port dynamics, and call the
                    # registered postprocessing blocks
                    if options[:compute_policies]
                        @port_dynamics = DataFlowDynamics.compute_connection_policies(trsc)
                    end
                    Engine.deployment_postprocessing.each do |block|
                        block.call(self)
                    end

                    # Finally, we map the deployed network to the currently
                    # running tasks
                    if options[:compute_deployments]
                        used_tasks = trsc.find_local_tasks(Component).
                            to_value_set
                        used_deployments = trsc.find_local_tasks(Deployment).
                            to_value_set

                        @deployment_tasks = finalize_deployed_tasks(used_tasks, used_deployments, options[:garbage_collect])
                        @network_merge_solver.merge_identical_tasks
                    end

<<<<<<< HEAD
                    # the tasks[] and devices mappings are updated during the
                    # merge. We replace the proxies by the corresponding tasks
                    # when applicable
                    instances.each do |instance|
                        if instance.task && instance.task.transaction_proxy?
                            instance.task = instance.task.__getobj__
                        end
                    end
                    robot.devices.keys.each do |name|
                        device_task = robot.devices[name].task
                        if device_task.plan == trsc && device_task.transaction_proxy?
                            if device_task.__getobj__
                                robot.devices[name].task = device_task.__getobj__
                            else # unused
                                robot.devices.delete(name)
                            end
                        end
                    end
                    tasks.each_key do |name|
                        next if !robot.devices[name]
                        instance_task = robot.devices[name].task
                        if instance_task.plan == trsc && instance_task.transaction_proxy?
                            tasks[name].task = instance_task.__getobj__
                        end
                    end

                    # Finally, we should now only have deployed tasks. Verify it
                    # and compute the connection policies
                    if options[:garbage_collect] && options[:validate_network]
                        validate_final_network(trsc, options)
                    end

=======
>>>>>>> 55137ef0
                    if options[:garbage_collect]
                        Engine.debug "final garbage collection pass"
                        trsc.static_garbage_collect do |obj|
                            if obj.transaction_proxy?
                                Engine.debug { "  removing dependency relations from #{obj}" }
                                # Clear up the dependency relations for the
                                # obsolete tasks that are in the plan
                                obj.remove_relations(Roby::TaskStructure::Dependency)
                            else
                                Engine.debug { "  removing #{obj}" }
                                # Remove tasks that we just added and are not
                                # useful anymore
                                trsc.remove_object(obj)
                            end
                        end
                    end

                    # Remove the permanent and mission flags from all the tasks.
                    # We then re-add them only for the ones that are marked as
                    # mission in the engine requirements
                    trsc.find_local_tasks.permanent.each do |t|
                        trsc.unmark_permanent(t)
                    end
                    trsc.find_tasks(Deployment).each do |t|
                        trsc.add_permanent(t)
                    end

                    fullfilled_models = Hash.new

                    # Replace the tasks stored in devices and instances by the
                    # actual new tasks
                    instances.each do |instance|
                        old_task = state_backup.instance_tasks[instance]
                        new_task = @network_merge_solver.replacement_for(instance.task)
                        if old_task != new_task
                            Engine.debug "#{instance}.task: #{old_task} is replaced by #{new_task}"
                        end
                        if instance.mission?
                            trsc.add_mission(trsc[new_task])
                        end

                        if new_task.transaction_proxy?
                            instance.task = new_task = new_task.__getobj__
                        else
                            instance.task = new_task
                        end

                        if old_task && old_task.plan && old_task != new_task
                            trsc.replace(trsc[old_task], trsc[new_task])
                        end

                        m = (fullfilled_models[new_task] || [Roby::Task, Array.new, Hash.new])
                        m = Roby::TaskStructure::Dependency.merge_fullfilled_model(m, instance.models, instance.arguments)
                        fullfilled_models[new_task] = m
                    end

                    fullfilled_models.each do |task, m|
                        if !m[1].kind_of?(Array)
                            raise "Array found in fullfilled model"
                        end
                        task.fullfilled_model = m
                    end

                    robot.devices.keys.each do |name|
                        next if !robot.devices[name].respond_to?(:task=)

                        device_task = robot.devices[name].task
                        device_task = @network_merge_solver.replacement_for(device_task)

                        if device_task.plan
                            if device_task.transaction_proxy?
                                robot.devices[name].task = device_task.__getobj__
                            else
                                robot.devices[name].task = device_task
                            end
                        else
                            robot.devices[name].task = nil
                        end
                    end

                    # Finally, we should now only have deployed tasks. Verify it
                    # and compute the connection policies
                    if options[:garbage_collect] && options[:validate_network]
                        validate_final_network(trsc, options)
                    end

                    if options[:compute_deployments]
                        configure_logging
                    end

                    if dry_run?
                        trsc.find_local_tasks(Component).
                            each do |task|
                                next if task.running?
                                if task.kind_of?(TaskContext)
                                    task.executable = false
                                end
                            end
                    end

                    if options[:save_plans]
                        output_path = autosave_plan_to_dot
                        Engine.info "saved generated plan into #{output_path}"
                    end
                    trsc.commit_transaction
                    pending_removes.clear
                    @modified = false

                    rescue Exception => e
                        if options[:export_plan_on_error]
                            Roby.log_pp(e, Roby, :fatal)
                            Engine.fatal "Engine#resolve failed"
                            output_path = autosave_plan_to_dot
                            Engine.fatal "the generated plan has been saved into #{output_path}"
                            Engine.fatal "use dot -Tsvg #{output_path} > #{output_path}.svg to convert to SVG"
                        end
                        raise
                    end
                end

            rescue Exception => e
                @plan = engine_plan

                if !state_backup || (state_backup && !state_backup.valid?)
                    # We might have done something, we just don't know
                    # what and can't rollback.
                    #
                    # Just announce to Roby that something critical
                    # happened
                    pending_removes.clear
                    Roby.engine.add_framework_error(e, "orocos-engine-resolve")
                    raise e
                end

                # We can rollback. We just do it, and then raise the
                # error again. The update handler should propagate the
                # error to the requirement modification tasks
                state_backup.device_tasks.each do |name, task|
                    robot.devices[name].task = task
                end
                @instances = state_backup.instances
                instances.each do |instance|
                    instance.task = state_backup.instance_tasks.delete(instance)
                end
                @modified = false

                Engine.fatal "Engine#resolve failed and rolled back"

                if !options[:forced_removes]
                    Engine.fatal "Retrying to remove obsolete tasks ..."
                    pending_removes.delete_if { |_, force| !force }
                    if !pending_removes.empty?
                        resolve(options.merge(:forced_removes => true))
                    end
                end

                raise

            ensure
                @plan = engine_plan
            end

            def autosave_plan_to_dot(suffix = nil)
                output_path = File.join(Roby.app.log_dir, "orocos-engine-plan-#{(suffix + '-') if suffix}#{@dot_index}.dot")
                @dot_index += 1
                File.open(output_path, 'w') do |io|
                    io.write to_dot
                end
                output_path
            end

            def link_task_to_bus(task, bus_name)
                if !(com_bus_task = tasks[bus_name])
                    raise SpecError, "there is no task that handles a communication bus named #{bus_name}"
                end
                # Assume that if the com bus is one of our dependencies,
                # then it means we are already linked to it
                return if task.depends_on?(com_bus_task)

                if !(com_bus = robot.com_busses[bus_name])
                    raise SpecError, "there is no communication bus named #{bus_name}"
                end

                # Enumerate in/out ports on task of the bus datatype
                message_type = Orocos.registry.get(com_bus.model.message_type).name
                out_candidates = task.model.each_output_port.find_all do |p|
                    p.type.name == message_type
                end
                in_candidates = task.model.each_input_port.find_all do |p|
                    p.type.name == message_type
                end
                if out_candidates.empty? && in_candidates.empty?
                    raise SpecError, "#{task} is supposed to be connected to #{bus_name}, but #{task.model.name} has no ports of type #{message_type} that would allow to connect to it"
                end

                task.depends_on com_bus_task
                task.start_event.ensure com_bus_task.start_event

                com_bus_in = com_bus_task.model.each_input_port.
                    find_all { |p| p.type.name == message_type }
                com_bus_in =
                    if com_bus_in.size == 1
                        com_bus_in.first.name
                    end

                in_connections  = Hash.new
                out_connections = Hash.new
                handled    = Hash.new
                used_ports = Set.new

                task.model.each_root_data_service do |source_name, source_service|
                    source_model = source_service.model
                    next if !(source_model < Device)
                    device_spec = robot.devices[task.arguments["#{source_name}_name"]]
                    next if !device_spec || !device_spec.com_bus_names.include?(bus_name)
                    
                    in_ports =
                        if in_candidates.size > 1
                            in_candidates.
                                find_all { |p| p.name =~ /#{source_name}/i }
                        else
                            in_candidates
                        end

                    out_ports =
                        if out_candidates.size > 1
                            out_candidates.
                                find_all { |p| p.name =~ /#{source_name}/i }
                        else
                            out_candidates
                        end

                    if in_ports.size > 1
                        raise Ambiguous, "there are multiple options to connect #{bus_name} to #{source_name} in #{task}: #{in_ports.map(&:name)}"
                    elsif out_ports.size > 1
                        raise Ambiguous, "there are multiple options to connect #{source_name} in #{task} to #{bus_name}: #{out_ports.map(&:name)}"
                    end

                    handled[source_name] = [!out_ports.empty?, !in_ports.empty?]
                    if !in_ports.empty?
                        port = in_ports.first
                        used_ports << port.name
                        com_out_port = com_bus.model.output_name_for(device_spec.name)
                        com_bus_task.port_to_device[com_out_port] << device_spec.name
                        in_connections[ [com_out_port, port.name] ] = Hash.new
                    end
                    if !out_ports.empty?
                        port = out_ports.first
                        used_ports << port.name
                        com_in_port = com_bus_in || com_bus.model.input_name_for(device_spec.name)
                        com_bus_task.port_to_device[com_in_port] << device_spec.name
                        out_connections[ [port.name, com_in_port] ] = Hash.new
                    end
                end

                # if there are some unconnected devices, search for
                # generic ports (input and/or output) on the task, and link
                # to it.
                if handled.values.any? { |v| v == [false, false] }
                    generic_name = handled.find_all { |_, v| v == [false, false] }.
                        map(&:first).join("_")
                    in_candidates.delete_if  { |p| used_ports.include?(p.name) }
                    out_candidates.delete_if { |p| used_ports.include?(p.name) }

                    if in_candidates.size > 1
                        raise Ambiguous, "could not find a connection to the bus #{bus_name} for the input ports #{in_candidates.map(&:name).join(", ")} of #{task}"
                    elsif in_candidates.size == 1
                        com_out_port = com_bus.model.output_name_for(generic_name)
                        task.each_device do |service, device|
                            if device.attached_to?(bus_name)
                                com_bus_task.port_to_device[com_out_port] << device.name
                            end
                        end
                        in_connections[ [com_out_port, in_candidates.first.name] ] = Hash.new
                    end

                    if out_candidates.size > 1
                        raise Ambiguous, "could not find a connection to the bus #{bus_name} for the output ports #{out_candidates.map(&:name).join(", ")} of #{task}"
                    elsif out_candidates.size == 1
                        # One generic output port
                        com_in_port = com_bus_in || com_bus.model.input_name_for(generic_name)
                        task.each_device do |service, device|
                            if device.attached_to?(bus_name)
                                com_bus_task.port_to_device[com_in_port] << device.name
                            end
                        end
                        out_connections[ [out_candidates.first.name, com_in_port] ] = Hash.new
                    end
                end
                
                if !in_connections.empty?
                    com_bus_task.connect_ports(task, in_connections)
                end
                if !out_connections.empty?
                    task.connect_ports(com_bus_task, out_connections)
                end

                # If the combus model asks us to do it, make sure all
                # connections will be computed as "reliable"
                if com_bus.model.override_policy?
                    in_connections.each_key do |_, sink_port|
                        task.find_input_port_model(sink_port).
                            needs_reliable_connection
                    end
                    out_connections.each_key do |_, sink_port|
                        com_bus_task.find_input_port_model(sink_port).
                            needs_reliable_connection
                    end
                end
            end

            # Creates communication busses and links the tasks to them
            def link_to_busses
                # Get all the tasks that need at least one communication bus
                candidates = plan.find_local_tasks(Orocos::RobyPlugin::Device).
                    inject(Hash.new) do |h, t|
                        required_busses = t.com_busses
                        if !required_busses.empty?
                            h[t] = required_busses
                        end
                        h
                    end

                candidates.each do |task, needed_busses|
                    needed_busses.each do |bus_name|
                        link_task_to_bus(task, bus_name)
                    end
                end
                nil
            end

            # Returns true if +deployed_task+ should be completely ignored by
            # the engine when deployed tasks are injected into the system
            # deployer
            #
            # For now, the logger is hardcoded there
            def ignored_deployed_task?(deployed_task)
                Roby.app.orocos_tasks[deployed_task.task_model.name].name == "Orocos::RobyPlugin::Logger::Logger"
            end

            # Instanciates all deployments that have been specified by the user.
            # Reuses deployments in the current plan manager's plan if possible
            def instanciate_required_deployments
                Engine.debug do
                    Engine.debug ""
                    Engine.debug "----------------------------------------------------"
                    Engine.debug "Instanciating deployments"
                    break
                end

                deployment_tasks = Hash.new
                deployed_tasks = Hash.new

                deployments.each do |machine_name, deployment_names|
                    deployment_names.each do |deployment_name|
                        model = Roby.app.orocos_deployments[deployment_name]
                        task = model.new(:on => machine_name)
                        plan.add(task)
                        task.robot = robot
                        deployment_tasks[deployment_name] = task

                        new_activities = Set.new
                        task.orogen_spec.task_activities.each do |deployed_task|
                            if ignored_deployed_task?(deployed_task)
                                Engine.debug { "  ignoring #{deployment_name}.#{deployed_task.name} as it is of type #{deployed_task.task_model.name}" }
                            else
                                new_activities << deployed_task.name
                            end
                        end

                        new_activities.each do |act_name|
                            new_task = task.task(act_name)
                            deployed_task = plan[new_task]
                            Engine.debug do
                                "  #{deployed_task.orogen_name} on #{task.deployment_name}[machine=#{task.machine}] is represented by #{deployed_task}"
                            end
                            deployed_tasks[act_name] = deployed_task
                        end
                    end
                end
                Engine.debug do
                    Engine.debug "Done instanciating deployments"
                    Engine.debug "----------------------------------------------------"
                    Engine.debug ""
                    break
                end

                return deployment_tasks, deployed_tasks
            end

            def finalize_deployed_tasks(used_tasks, used_deployments, garbage_collect)
                all_tasks = plan.find_tasks(Component).to_value_set
                all_tasks.delete_if do |t|
                    if t.finishing? || t.finished?
                        Engine.debug { "clearing the relations of the finished task #{t}" }
                        t.remove_relations(Orocos::RobyPlugin::Flows::DataFlow)
                        t.remove_relations(Roby::TaskStructure::Dependency)
                        true
                    elsif t.transaction_proxy?
                        # Check if the task is a placeholder for a
                        # requirement modification
                        planner = t.__getobj__.planning_task
                        if planner.kind_of?(RequirementModificationTask) && !planner.finished?
                            plan.remove_object(t)
                            true
                        end
                    end
                end

                (all_tasks - used_tasks).each do |t|
                    Engine.debug { "clearing the relations of #{t}" }
                    t.remove_relations(Orocos::RobyPlugin::Flows::DataFlow)
                end

                if garbage_collect
                    used_deployments.each do |task|
                        plan.unmark_permanent(task)
                    end

                    plan.static_garbage_collect do |obj|
                        used_deployments.delete(obj)
                        if obj.transaction_proxy?
                            # Clear up the dependency relations for the
                            # obsolete tasks that are in the plan
                            obj.remove_relations(Roby::TaskStructure::Dependency)
                        else
                            # Remove tasks that we just added and are not
                            # useful anymore
                            plan.remove_object(obj)
                        end
                    end
                end

                # We finally have a deployed system, using the deployments
                # specified by the user
                #
                # However, it is not yet *the* deployed sytem, as we have to
                # check how to play well with currently running tasks.
                #
                # That's what this method does
                deployments = used_deployments
                existing_deployments = plan.find_tasks(Orocos::RobyPlugin::Deployment).to_value_set - deployments

                Engine.debug do
                    Engine.debug "mapping deployments in the network to the existing ones"
                    Engine.debug "network deployments:"
                    deployments.each { |dep| Engine.debug "  #{dep}" }
                    Engine.debug "existing deployments:"
                    existing_deployments.each { |dep| Engine.debug "  #{dep}" }
                    break
                end

                result = ValueSet.new
                deployments.each do |deployment_task|
                    Engine.debug { "looking to reuse a deployment for #{deployment_task.deployment_name} (#{deployment_task})" }
                    # Check for the corresponding task in the plan
		    Engine.debug deployment_task.deployment_name
                    existing_deployment_tasks = (plan.find_tasks(deployment_task.model).not_finished.to_value_set & existing_deployments).
                        find_all { |t| t.deployment_name == deployment_task.deployment_name }
		    Engine.debug deployment_task.deployment_name

                    if existing_deployment_tasks.empty?
                        Engine.debug { "  #{deployment_task.deployment_name} has not yet been deployed" }
                        result << deployment_task
                        next
                    elsif existing_deployment_tasks.size != 1
                        raise InternalError, "more than one task for #{existing_deployment_task} present in the plan"
                    end
		    Engine.debug deployment_task.deployment_name
                    existing_deployment_task = existing_deployment_tasks.find { true }

                    existing_tasks = Hash.new
                    existing_deployment_task.each_executed_task do |t|
                        if t.running?
                            existing_tasks[t.orogen_name] = t
                        elsif t.pending?
                            existing_tasks[t.orogen_name] ||= t
                        end
                    end

		    Engine.debug existing_tasks

                    deployed_tasks = deployment_task.each_executed_task.to_value_set
                    deployed_tasks.each do |task|
                        existing_task = existing_tasks[task.orogen_name]
                        if !existing_task
                            Engine.debug { "  task #{task.orogen_name} has not yet been deployed" }
                        elsif !existing_task.reusable?
                            Engine.debug { "  task #{task.orogen_name} has been deployed, but the deployment is not reusable" }
                        elsif !existing_task.can_merge?(task)
                            Engine.debug { "  task #{task.orogen_name} has been deployed, but I can't merge with the existing deployment" }
                        end

                        if !existing_task || existing_task.finishing? || !existing_task.reusable? || !existing_task.can_merge?(task)
                            new_task = plan[existing_deployment_task.task(task.orogen_name, task.model)]
                            Engine.debug { "  creating #{new_task} for #{task} (#{task.orogen_name})" }
                            if existing_task
                                new_task.start_event.should_emit_after(existing_task.stop_event)

                                # The trick with allow_automatic_setup is to
                                # force the sequencing of stop / configure /
                                # start
                                #
                                # So we wait for the existing task to either be
                                # finished or finalized, and only then do we
                                # allow the system to configure +new_task+
                                new_task.allow_automatic_setup = false
                                existing_task.stop_event.when_unreachable do |reason|
                                    new_task.allow_automatic_setup = true
                                end
                            end
                            existing_task = new_task
                        end
                        existing_task.merge(task)
                        @network_merge_solver.task_replacement_graph.link(task, existing_task, nil)
                        Engine.debug { "  using #{existing_task} for #{task} (#{task.orogen_name})" }
                        plan.remove_object(task)
                        if existing_task.conf != task.conf
                            existing_task.needs_reconfiguration!
                        end
                    end
                    plan.remove_object(deployment_task)
                    result << existing_deployment_task
                end
                result
            end

            # Load the given DSL file into this Engine instance
            def load(file)
                if Kernel.load_dsl_file(file, self, RobyPlugin.constant_search_path, !Roby.app.filter_backtraces?)
                    RobyPlugin.info "loaded #{file}"
                end
            end

            def load_system_model(file)
                Roby.app.load_system_model(file)
            end

            # Declare that the services listed in +names+ are available to
            # fullfill the +service+ model.
            #
            # It calls #modality_selection on the MainPlanner. The immediate
            # consequence is that corresponding "modality_name" methods are
            # made available on the planner, and "modality_name!" methods are
            # available on the Roby shell
            def modality_selection(service, *names)
                ::MainPlanner.modality_selection(service, *names)
            end

	    def planner_method(name, &block)
	        ::MainPlanner.method(name, &block)
	    end
        end

        # This method is called at the beginning of each execution cycle, and
        # updates the running TaskContext tasks.
        def self.update_task_states(plan) # :nodoc:
            all_dead_deployments = ValueSet.new
            for name, server in Orocos::RobyPlugin.process_servers
                server = server.first
                if dead_deployments = server.wait_termination(0)
                    dead_deployments.each do |p, exit_status|
                        d = Deployment.all_deployments[p]
                        if !d.finishing?
                            Orocos::RobyPlugin.warn "#{p.name} unexpectedly died on #{name}"
                        end
                        all_dead_deployments << d
                        d.dead!(exit_status)
                    end
                end
            end

            for deployment in all_dead_deployments
                deployment.cleanup_dead_connections
            end

            if !(query = plan.instance_variable_get :@orocos_update_query)
                query = plan.find_tasks(Orocos::RobyPlugin::TaskContext).
                    not_finished
                plan.instance_variable_set :@orocos_update_query, query
            end

            query.reset
            for t in query
                # The task's deployment is not started yet
                next if !t.orogen_task

                if !t.execution_agent
                    raise NotImplementedError, "#{t} is still running, but has no execution agent. #{t}'s history is\n  #{t.history.map(&:to_s).join("\n  ")}"
                elsif !t.execution_agent.ready?
                    raise InternalError, "orogen_task != nil on #{t}, but #{t.execution_agent} is not ready yet"
                end

                # Some CORBA implementations (namely, omniORB) may behave weird
                # if the remote process terminates in the middle of a remote
                # call.
                #
                # Ignore tasks whose process is terminating to reduce the
                # likelihood of that happening
		if t.execution_agent.ready_to_die?
		    next
		end

                if t.pending? && !t.setup? 
                    if t.ready_for_setup? && Roby.app.orocos_auto_configure?
                        begin
                            t.setup 
                        rescue Exception => e
                            t.event(:start).emit_failed(e)
                        end
                        next
                    end
                end

                handled_this_cycle = Array.new
                next if !t.running?

                begin
                    state = nil
                    state_count = 0
                    while (!state || t.orogen_task.runtime_state?(state)) && t.update_orogen_state
                        state_count += 1
                        state = t.orogen_state

                        # Returns nil if we have a communication problem. In this
                        # case, #update_orogen_state will have emitted the right
                        # events for us anyway
                        if state && handled_this_cycle.last != state
                            t.handle_state_changes
                            handled_this_cycle << state
                        end
                    end


                    if state_count >= TaskContext::STATE_READER_BUFFER_SIZE
                        Engine.warn "got #{state_count} state updates for #{t}, we might have lost some state updates in the process"
                    end

                rescue Orocos::CORBA::ComError => e
                    t.emit :aborted, e
                end
            end

            RuntimeConnectionManagement.update(plan, all_dead_deployments)
        end

        def self.apply_requirement_modifications(plan)
            tasks = plan.find_tasks(RequirementModificationTask).running.to_a
            
            if Roby.app.orocos_engine.modified?
                # We assume that all requirement modification have been applied
                # by the RequirementModificationTask instances. They therefore
                # take the blame if something fails, and announce a success
                begin
                    Roby.app.orocos_engine.resolve
                    tasks.each do |t|
                        t.emit :success
                    end
                rescue Exception => e
                    if tasks.empty?
                        # No task to take the blame ... we'll have to shut down
                        raise 
                    end
                    tasks.each do |t|
                        t.emit(:failed, e)
                    end
                end
            end
        end
    end
end

<|MERGE_RESOLUTION|>--- conflicted
+++ resolved
@@ -1255,16 +1255,12 @@
                         validate_generated_network(trsc, options)
                     end
 
-<<<<<<< HEAD
                     # Now, deploy the network by matching the available
                     # deployments to the one in the generated network. Note that
                     # these deployments are *not* yet the running tasks.
                     #
                     # The mapping from this deployed network to the running
                     # tasks is done in #finalize_deployed_tasks
-=======
-                    # Now compute a deployment for the resulting network
->>>>>>> 55137ef0
                     if options[:compute_deployments]
                         deploy_system_network
                     end
@@ -1291,41 +1287,6 @@
                         @network_merge_solver.merge_identical_tasks
                     end
 
-<<<<<<< HEAD
-                    # the tasks[] and devices mappings are updated during the
-                    # merge. We replace the proxies by the corresponding tasks
-                    # when applicable
-                    instances.each do |instance|
-                        if instance.task && instance.task.transaction_proxy?
-                            instance.task = instance.task.__getobj__
-                        end
-                    end
-                    robot.devices.keys.each do |name|
-                        device_task = robot.devices[name].task
-                        if device_task.plan == trsc && device_task.transaction_proxy?
-                            if device_task.__getobj__
-                                robot.devices[name].task = device_task.__getobj__
-                            else # unused
-                                robot.devices.delete(name)
-                            end
-                        end
-                    end
-                    tasks.each_key do |name|
-                        next if !robot.devices[name]
-                        instance_task = robot.devices[name].task
-                        if instance_task.plan == trsc && instance_task.transaction_proxy?
-                            tasks[name].task = instance_task.__getobj__
-                        end
-                    end
-
-                    # Finally, we should now only have deployed tasks. Verify it
-                    # and compute the connection policies
-                    if options[:garbage_collect] && options[:validate_network]
-                        validate_final_network(trsc, options)
-                    end
-
-=======
->>>>>>> 55137ef0
                     if options[:garbage_collect]
                         Engine.debug "final garbage collection pass"
                         trsc.static_garbage_collect do |obj|
